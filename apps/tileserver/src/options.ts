<<<<<<< HEAD
// import type { Obj } from 'itty-router'
=======
import type { IRequest } from 'itty-router'
>>>>>>> 8ade99a9

import type { TilejsonOptions } from './types.js'
import type { TransformationType } from '@allmaps/transform'

<<<<<<< HEAD
import type { IRequest } from 'itty-router'

=======
// TODO: simplify thin when TilejsonOptions will be alligned with TransformationOptions from @allmaps/render
>>>>>>> 8ade99a9
export function optionsFromQuery(req: IRequest): TilejsonOptions {
  const query = req.query

  let transformationType: TransformationType = 'polynomial'
  const queryTransformationType = query?.['transformation.type']

  if (
    queryTransformationType === 'thin-plate-spline' ||
    queryTransformationType === 'thinPlateSpline'
  ) {
    transformationType = 'thinPlateSpline'
  }

  return {
    ['transformation.type']: transformationType
  }
}<|MERGE_RESOLUTION|>--- conflicted
+++ resolved
@@ -1,18 +1,9 @@
-<<<<<<< HEAD
-// import type { Obj } from 'itty-router'
-=======
 import type { IRequest } from 'itty-router'
->>>>>>> 8ade99a9
 
 import type { TilejsonOptions } from './types.js'
 import type { TransformationType } from '@allmaps/transform'
 
-<<<<<<< HEAD
-import type { IRequest } from 'itty-router'
-
-=======
 // TODO: simplify thin when TilejsonOptions will be alligned with TransformationOptions from @allmaps/render
->>>>>>> 8ade99a9
 export function optionsFromQuery(req: IRequest): TilejsonOptions {
   const query = req.query
 
