--- conflicted
+++ resolved
@@ -54,16 +54,10 @@
   },
   "license": "GPL-3.0-or-later",
   "dependencies": {
-<<<<<<< HEAD
-    "@allmaps/render": "^1.0.0-beta.41",
-    "@allmaps/stdlib": "^1.0.0-beta.16",
-    "ol": "^8.1.0"
-=======
     "@allmaps/render": "^1.0.0-beta.42",
     "@allmaps/stdlib": "^1.0.0-beta.17",
     "lodash-es": "^4.17.21",
     "ol": "^8.2.0"
->>>>>>> 0d005d48
   },
   "devDependencies": {
     "@typescript-eslint/eslint-plugin": "^5.45.0",
