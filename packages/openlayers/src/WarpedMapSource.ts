--- conflicted
+++ resolved
@@ -2,13 +2,8 @@
 
 import { WarpedMap, WarpedMapList } from '@allmaps/render'
 
-<<<<<<< HEAD
-import type { TransformationType } from '@allmaps/transform'
+import type { DistortionMeasure, TransformationType } from '@allmaps/transform'
 import type { Ring, ImageInformations } from '@allmaps/types'
-=======
-import type { DistortionMeasure, TransformationType } from '@allmaps/transform'
-import type { Ring } from '@allmaps/types'
->>>>>>> 6473e805
 
 import type { Extent } from 'ol/extent'
 
