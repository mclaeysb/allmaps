import { Map, CustomLayerInterface } from 'maplibre-gl'
import {
  Viewport,
  WebGL2Renderer,
  WarpedMap,
  WarpedMapList,
  WarpedMapEvent,
  WarpedMapEventType
} from '@allmaps/render'
import {
  rectangleToSize,
  sizesToScale,
  hexToFractionalRgb,
  lonLatToWebMecator
} from '@allmaps/stdlib'

import type { LngLatBoundsLike } from 'maplibre-gl'

<<<<<<< HEAD
import type { TransformationType } from '@allmaps/transform'
import type { Rectangle, Ring, ImageInformations } from '@allmaps/types'
=======
import type { TransformationType, DistortionMeasure } from '@allmaps/transform'
import type { Rectangle, Ring } from '@allmaps/types'
>>>>>>> 6473e805

const NO_RENDERER_ERROR_MESSAGE =
  'Renderer not defined. Add the layer to a map before calling this function.'

function assertRenderer(
  renderer?: WebGL2Renderer
): asserts renderer is WebGL2Renderer {
  if (!renderer) {
    throw new Error(NO_RENDERER_ERROR_MESSAGE)
  }
}

/**
 * WarpedMapLayer class.
 *
 * This class renders georeferenced maps of a IIIF Georeference Annotation on a MapLibre map.
 * WarpedMapLayer is implemented using MapLibre's [CustomLayerInterface](https://maplibre.org/maplibre-gl-js/docs/API/interfaces/maplibregl.CustomLayerInterface/).
 *
 * @class WarpedMapLayer
 */
export class WarpedMapLayer implements CustomLayerInterface {
  id = 'warped-map-layer'
  type = 'custom' as const
  renderingMode = '2d' as const

  map?: Map

  renderer?: WebGL2Renderer

  private imageInformations?: ImageInformations

  /**
   * Creates a WarpedMapLayer instance
   *
   * @constructor
   * @param {string} [id] - unique id for this layer
   * @param {Cache} imageInformations - image info cache
   */
  constructor(id?: string, imageInformations?: ImageInformations) {
    if (id) {
      this.id = id
    }
    this.imageInformations = imageInformations
  }

  /**
   * Method called when the layer has been added to the Map.
   * @param {Map} map - The Map this custom layer was just added to.
   * @param {WebGL2RenderingContext} gl - The gl context for the map.
   */
  onAdd(map: Map, gl: WebGL2RenderingContext) {
    this.map = map

    const warpedMapList = new WarpedMapList({
      imageInformations: this.imageInformations
    })

    this.renderer = new WebGL2Renderer(gl, warpedMapList)

    this.addEventListeners()
  }

  /**
   * Method called when the layer has been removed from the Map.
   */
  onRemove(): void {
    if (!this.renderer) {
      return
    }
    this.renderer.dispose()

    this.removeEventListeners()
  }

  /**
   * Adds a [Georeference Annotation](https://iiif.io/api/extension/georef/).
   * @param {any} annotation - Georeference Annotation
   * @returns {Promise<(string | Error)[]>} - the map IDs of the maps that were added, or an error per map
   */
  async addGeoreferenceAnnotation(
    annotation: unknown
  ): Promise<(string | Error)[]> {
    assertRenderer(this.renderer)

    const results = await this.renderer.warpedMapList.addGeoreferenceAnnotation(
      annotation
    )
    this.map?.triggerRepaint()

    return results
  }

  /**
   * Removes a [Georeference Annotation](https://iiif.io/api/extension/georef/).
   * @param {any} annotation - Georeference Annotation
   * @returns {Promise<(string | Error)[]>} - the map IDs of the maps that were removed, or an error per map
   */
  async removeGeoreferenceAnnotation(
    annotation: unknown
  ): Promise<(string | Error)[]> {
    assertRenderer(this.renderer)

    const results =
      await this.renderer.warpedMapList.removeGeoreferenceAnnotation(annotation)
    this.map?.triggerRepaint()

    return results
  }

  /**
   * Adds a [Georeference Annotation](https://iiif.io/api/extension/georef/) by URL.
   * @param {string} annotationUrl - Georeference Annotation
   * @returns {Promise<(string | Error)[]>} - the map IDs of the maps that were added, or an error per map
   */
  async addGeoreferenceAnnotationByUrl(
    annotationUrl: string
  ): Promise<(string | Error)[]> {
    const annotation = await fetch(annotationUrl).then((response) =>
      response.json()
    )

    return this.addGeoreferenceAnnotation(annotation)
  }

  /**
   * Removes a [Georeference Annotation](https://iiif.io/api/extension/georef/) by URL.
   * @param {string} annotationUrl - Georeference Annotation
   * @returns {Promise<(string | Error)[]>} - the map IDs of the maps that were removed, or an error per map
   */
  async removeGeoreferenceAnnotationByUrl(
    annotationUrl: string
  ): Promise<(string | Error)[]> {
    const annotation = await fetch(annotationUrl).then((response) =>
      response.json()
    )
    const results = this.removeGeoreferenceAnnotation(annotation)

    return results
  }

  /**
   * Adds a Georeferenced map.
   * @param {unknown} georeferencedMap - Georeferenced map
   * @returns {Promise<(string | Error)>} - the map ID of the map that was added, or an error
   */
  async addGeoreferencedMap(
    georeferencedMap: unknown
  ): Promise<string | Error> {
    assertRenderer(this.renderer)

    const result =
      this.renderer.warpedMapList.addGeoreferencedMap(georeferencedMap)
    this.map?.triggerRepaint()

    return result
  }

  /**
   * Removes a Georeferenced map.
   * @param {unknown} georeferencedMap - Georeferenced map
   * @returns {Promise<(string | Error)>} - the map ID of the map that was remvoed, or an error
   */
  async removeGeoreferencedMap(
    georeferencedMap: unknown
  ): Promise<string | Error> {
    assertRenderer(this.renderer)

    const result =
      this.renderer.warpedMapList.removeGeoreferencedMap(georeferencedMap)
    this.map?.triggerRepaint()

    return result
  }

  /**
   * Returns the WarpedMapList object that contains a list of the warped maps of all loaded maps
   * @returns {WarpedMapList} the warped map list
   */
  getWarpedMapList(): WarpedMapList {
    assertRenderer(this.renderer)

    return this.renderer.warpedMapList
  }

  /**
   * Returns a single map's warped map
   * @param {string} mapId - ID of the map
   * @returns {WarpedMap | undefined} the warped map
   */
  getWarpedMap(mapId: string): WarpedMap | undefined {
    assertRenderer(this.renderer)

    return this.renderer.warpedMapList.getWarpedMap(mapId)
  }

  /**
   * Make a single map visible
   * @param {string} mapId - ID of the map
   */
  showMap(mapId: string) {
    assertRenderer(this.renderer)

    this.renderer.warpedMapList.showMaps([mapId])
    this.map?.triggerRepaint()
  }

  /**
   * Make multiple maps visible
   * @param {Iterable<string>} mapIds - IDs of the maps
   */
  showMaps(mapIds: Iterable<string>) {
    assertRenderer(this.renderer)

    this.renderer.warpedMapList.showMaps(mapIds)
    this.map?.triggerRepaint()
  }

  /**
   * Make a single map invisible
   * @param {string} mapId - ID of the map
   */
  hideMap(mapId: string) {
    assertRenderer(this.renderer)

    this.renderer.warpedMapList.hideMaps([mapId])
    this.map?.triggerRepaint()
  }

  /**
   * Make multiple maps invisible
   * @param {Iterable<string>} mapIds - IDs of the maps
   */
  hideMaps(mapIds: Iterable<string>) {
    assertRenderer(this.renderer)

    this.renderer.warpedMapList.hideMaps(mapIds)
    this.map?.triggerRepaint()
  }

  /**
   * Returns the visibility of a single map
   * @returns {boolean | undefined} - whether the map is visible
   */
  isMapVisible(mapId: string): boolean | undefined {
    assertRenderer(this.renderer)

    const warpedMap = this.renderer.warpedMapList.getWarpedMap(mapId)
    return warpedMap?.visible
  }

  /**
   * Sets the resource mask of a single map
   * @param {string} mapId - ID of the map
   * @param {Ring} resourceMask - new resource mask
   */
  setMapResourceMask(mapId: string, resourceMask: Ring) {
    assertRenderer(this.renderer)

    this.renderer.warpedMapList.setMapResourceMask(mapId, resourceMask)
    this.map?.triggerRepaint()
  }

  /**
   * Sets the transformation type of multiple maps
   * @param {Iterable<string>} mapIds - IDs of the maps
   * @param {TransformationType} transformation - new transformation type
   */
  setMapsTransformationType(
    mapIds: Iterable<string>,
    transformation: TransformationType
  ) {
    assertRenderer(this.renderer)

    this.renderer.warpedMapList.setMapsTransformationType(
      mapIds,
      transformation
    )
    this.map?.triggerRepaint()
  }

  /**
   * Sets the distortion measure of multiple maps
   * @param {Iterable<string>} mapIds - IDs of the maps
   * @param {DistortionMeasure} distortionMeasure - new transformation type
   */
  setMapsDistortionMeasure(
    mapIds: Iterable<string>,
    distortionMeasure?: DistortionMeasure
  ) {
    assertRenderer(this.renderer)

    this.renderer.warpedMapList.setMapsDistortionMeasure(
      mapIds,
      distortionMeasure
    )
    this.map?.triggerRepaint()
  }

  /**
   * Return the bounding box of all visible maps in the layer (inside or outside of the Viewport), in longitude/latitude coordinates.
   * @returns {Bbox | undefined} - bounding box of all warped maps
   */
  getBounds(): LngLatBoundsLike | undefined {
    assertRenderer(this.renderer)

    const bbox = this.renderer.warpedMapList.getBbox()
    if (bbox) {
      return [
        [bbox[0], bbox[1]],
        [bbox[2], bbox[3]]
      ]
    }
  }

  /**
   * Bring maps to front
   * @param {Iterable<string>} mapIds - IDs of the maps
   */
  bringMapsToFront(mapIds: Iterable<string>) {
    assertRenderer(this.renderer)

    this.renderer.warpedMapList.bringMapsToFront(mapIds)
    this.map?.triggerRepaint()
  }

  /**
   * Send maps to back
   * @param {Iterable<string>} mapIds - IDs of the maps
   */
  sendMapsToBack(mapIds: string[]) {
    assertRenderer(this.renderer)

    this.renderer.warpedMapList.sendMapsToBack(mapIds)
    this.map?.triggerRepaint()
  }

  /**
   * Bring maps forward
   * @param {Iterable<string>} mapIds - IDs of the maps
   */
  bringMapsForward(mapIds: Iterable<string>) {
    assertRenderer(this.renderer)

    this.renderer.warpedMapList.bringMapsForward(mapIds)
    this.map?.triggerRepaint()
  }

  /**
   * Send maps backward
   * @param {Iterable<string>} mapIds - IDs of the maps
   */
  sendMapsBackward(mapIds: Iterable<string>) {
    assertRenderer(this.renderer)

    this.renderer.warpedMapList.sendMapsBackward(mapIds)
    this.map?.triggerRepaint()
  }

  /**
   * Returns the z-index of a single map
   * @param {string} mapId - ID of the warped map
   * @returns {number | undefined} - z-index of the warped map
   */
  getMapZIndex(mapId: string): number | undefined {
    assertRenderer(this.renderer)

    return this.renderer.warpedMapList.getMapZIndex(mapId)
  }

  // not getZIndex() here since so such concept in MapLibre

  /**
   * Sets the image info cache of the WarpedMapList
   * @param {Cache} cache - the image info cache
   */
  setImageInformations(imageInformations: ImageInformations) {
    assertRenderer(this.renderer)

    this.renderer.warpedMapList.setImageInformations(imageInformations)
  }

  // No setOpacity() and getOpacity() here since these are
  // already present on the OpenLayers Layer class

  /**
   * Gets the opacity of the layer
   * @return {number | undefined} opacity of the map
   */
  getOpacity(): number | undefined {
    assertRenderer(this.renderer)

    return this.renderer.getOpacity()
  }

  /**
   * Sets the opacity of the layer
   * @param {number} opacity - opacity between 0 and 1, where 0 is fully transparent and 1 is fully opaque
   */
  setOpacity(opacity: number) {
    assertRenderer(this.renderer)

    this.renderer.setOpacity(opacity)
    this.map?.triggerRepaint()
  }

  /**
   * Resets the opacity of the layer to fully opaque
   */
  resetOpacity() {
    assertRenderer(this.renderer)

    this.renderer.resetOpacity()
    this.map?.triggerRepaint()
  }

  /**
   * Gets the opacity of a single map
   * @param {string} mapId - ID of the map
   * @return {number | undefined} opacity of the map
   */
  getMapOpacity(mapId: string): number | undefined {
    assertRenderer(this.renderer)

    return this.renderer.getMapOpacity(mapId)
  }

  /**
   * Sets the opacity of a single map
   * @param {string} mapId - ID of the map
   * @param {number} opacity - opacity between 0 and 1, where 0 is fully transparent and 1 is fully opaque
   */
  setMapOpacity(mapId: string, opacity: number) {
    assertRenderer(this.renderer)

    this.renderer.setMapOpacity(mapId, opacity)
    this.map?.triggerRepaint()
  }

  /**
   * Resets the opacity of a single map to fully opaque
   * @param {string} mapId - ID of the map
   */
  resetMapOpacity(mapId: string) {
    assertRenderer(this.renderer)

    this.renderer.resetMapOpacity(mapId)
    this.map?.triggerRepaint()
  }

  /**
   * Sets the saturation of a single map
   * @param {number} saturation - saturation between 0 and 1, where 0 is grayscale and 1 are the original colors
   */
  setSaturation(saturation: number) {
    assertRenderer(this.renderer)

    this.renderer.setSaturation(saturation)
    this.map?.triggerRepaint()
  }

  /**
   * Resets the saturation of a single map to the original colors
   */
  resetSaturation() {
    assertRenderer(this.renderer)

    this.renderer.resetSaturation()
    this.map?.triggerRepaint()
  }

  /**
   * Sets the saturation of a single map
   * @param {string} mapId - ID of the map
   * @param {number} saturation - saturation between 0 and 1, where 0 is grayscale and 1 are the original colors
   */
  setMapSaturation(mapId: string, saturation: number) {
    assertRenderer(this.renderer)

    this.renderer.setMapSaturation(mapId, saturation)
    this.map?.triggerRepaint()
  }

  /**
   * Resets the saturation of a single map to the original colors
   * @param {string} mapId - ID of the map
   */
  resetMapSaturation(mapId: string) {
    assertRenderer(this.renderer)

    this.renderer.resetMapSaturation(mapId)
    this.map?.triggerRepaint()
  }

  /**
   * Removes a color from all maps
   * @param {Object} options - remove color options
   * @param {string} [options.hexColor] - hex color to remove
   * @param {number} [options.threshold] - threshold between 0 and 1
   * @param {number} [options.hardness] - hardness between 0 and 1
   */
  setRemoveColor(
    options: Partial<{ hexColor: string; threshold: number; hardness: number }>
  ) {
    assertRenderer(this.renderer)

    const color = options.hexColor
      ? hexToFractionalRgb(options.hexColor)
      : undefined

    this.renderer.setRemoveColorOptions({
      color,
      threshold: options.threshold,
      hardness: options.hardness
    })
    this.map?.triggerRepaint()
  }

  /**
   * Resets the color removal for all maps
   */
  resetRemoveColor() {
    assertRenderer(this.renderer)

    this.renderer.resetRemoveColorOptions()
    this.map?.triggerRepaint()
  }

  /**
   * Removes a color from a single map
   * @param {string} mapId - ID of the map
   * @param {Object} options - remove color options
   * @param {string} [options.hexColor] - hex color to remove
   * @param {number} [options.threshold] - threshold between 0 and 1
   * @param {number} [options.hardness] - hardness between 0 and 1
   */
  setMapRemoveColor(
    mapId: string,
    options: Partial<{ hexColor: string; threshold: number; hardness: number }>
  ) {
    assertRenderer(this.renderer)

    const color = options.hexColor
      ? hexToFractionalRgb(options.hexColor)
      : undefined

    this.renderer.setMapRemoveColorOptions(mapId, {
      color,
      threshold: options.threshold,
      hardness: options.hardness
    })
    this.map?.triggerRepaint()
  }

  /**
   * Resets the color for a single map
   * @param {string} mapId - ID of the map
   */
  resetMapRemoveColor(mapId: string) {
    assertRenderer(this.renderer)

    this.renderer.resetMapRemoveColorOptions(mapId)
  }

  /**
   * Sets the colorization for all maps
   * @param {string} hexColor - desired hex color
   */
  setColorize(hexColor: string) {
    assertRenderer(this.renderer)

    const color = hexToFractionalRgb(hexColor)
    if (color) {
      this.renderer.setColorizeOptions({ color })
      this.map?.triggerRepaint()
    }
  }

  /**
   * Resets the colorization for all maps
   */
  resetColorize() {
    assertRenderer(this.renderer)

    this.renderer.resetColorizeOptions()
    this.map?.triggerRepaint()
  }

  /**
   * Sets the colorization for a single mapID of the map
   * @param {string} mapId - ID of the map
   * @param {string} hexColor - desired hex color
   */
  setMapColorize(mapId: string, hexColor: string) {
    assertRenderer(this.renderer)

    const color = hexToFractionalRgb(hexColor)
    if (color) {
      this.renderer.setMapColorizeOptions(mapId, { color })
      this.map?.triggerRepaint()
    }
  }

  /**
   * Resets the colorization of a single map
   * @param {string} mapId - ID of the map
   */
  resetMapColorize(mapId: string) {
    assertRenderer(this.renderer)

    this.renderer.resetMapColorizeOptions(mapId)
    this.map?.triggerRepaint()
  }

  /**
   * Removes all warped maps from the layer
   */
  clear() {
    assertRenderer(this.renderer)

    this.renderer.clear()
    this.map?.triggerRepaint()
  }

  /**
   * Prepare rendering the layer.
   */
  preparerender(): void {
    // Empty function to make TypeScript happy
  }

  /**
   * Render the layer.
   */
  render(): void {
    if (!this.map) {
      return
    }
    if (!this.renderer) {
      return
    }

    const projectedGeoCenterAsLngLat = this.map.getCenter()
    const projectedGeoCenter = lonLatToWebMecator([
      projectedGeoCenterAsLngLat.lng,
      projectedGeoCenterAsLngLat.lat
    ])

    // Getting the viewportSize should also be possible through getting the bounds
    // And using project() to go to resource coordintas
    const canvas = this.map.getCanvas()
    const viewportSize = [
      canvas.width / window.devicePixelRatio,
      canvas.height / window.devicePixelRatio
    ] as [number, number]

    const rotation = -(this.map.getBearing() / 180) * Math.PI

    const geoLowerLeftAsLngLat = this.map.unproject([0, viewportSize[1]])
    const geoLowerRightAsLngLat = this.map.unproject([
      viewportSize[0],
      viewportSize[1]
    ])
    const geoUpperRightAsLngLat = this.map.unproject([viewportSize[0], 0])
    const geoUpperLeftAsLngLat = this.map.unproject([0, 0])
    // TODO: project using map projection instead of supposing Mercator
    // Possible first step could be to use MapLibre's Mercator computation. Example:
    // const projectedGeoLowerLeftAsMercatorCoordinate = MercatorCoordinate.fromLngLat(geoLowerLeftAsLngLat)
    // const projectedGeoLowerLeftAsPoint = [projectedGeoLowerLeftAsMercatorCoordinate.x, projectedGeoLowerLeftAsMercatorCoordinate.y]
    // But this delivers results in Mercator coordinates that are rescaled to fit in a [0, 0] to [1, 1] rectangle.
    const projectedGeoLowerLeftAsPoint = lonLatToWebMecator([
      geoLowerLeftAsLngLat.lng,
      geoLowerLeftAsLngLat.lat
    ])
    const projectedGeoLowerRightAsPoint = lonLatToWebMecator([
      geoLowerRightAsLngLat.lng,
      geoLowerRightAsLngLat.lat
    ])
    const projectedGeoUpperRightAsPoint = lonLatToWebMecator([
      geoUpperRightAsLngLat.lng,
      geoUpperRightAsLngLat.lat
    ])
    const projectedGeoUpperLeftAsPoint = lonLatToWebMecator([
      geoUpperLeftAsLngLat.lng,
      geoUpperLeftAsLngLat.lat
    ])
    const projectedGeoRectangle = [
      projectedGeoLowerLeftAsPoint,
      projectedGeoLowerRightAsPoint,
      projectedGeoUpperRightAsPoint,
      projectedGeoUpperLeftAsPoint
    ] as Rectangle
    const projectedGeoSize = rectangleToSize(projectedGeoRectangle)
    const projectedGeoPerViewportScale = sizesToScale(
      projectedGeoSize,
      viewportSize
    )

    const viewport = new Viewport(
      projectedGeoCenter,
      viewportSize,
      rotation,
      projectedGeoPerViewportScale,
      window.devicePixelRatio
    )

    this.renderer.render(viewport)
  }

  private addEventListeners() {
    if (!this.renderer) {
      return
    }

    this.renderer.addEventListener(
      WarpedMapEventType.CHANGED,
      this.render.bind(this)
    )

    this.renderer.addEventListener(
      WarpedMapEventType.IMAGEINFOLOADED,
      this.render.bind(this)
    )

    this.renderer.addEventListener(
      WarpedMapEventType.WARPEDMAPENTER,
      this.passWarpedMapEvent.bind(this)
    )

    this.renderer.addEventListener(
      WarpedMapEventType.WARPEDMAPLEAVE,
      this.passWarpedMapEvent.bind(this)
    )

    this.renderer.tileCache.addEventListener(
      WarpedMapEventType.FIRSTMAPTILELOADED,
      this.passWarpedMapEvent.bind(this)
    )

    this.renderer.tileCache.addEventListener(
      WarpedMapEventType.ALLREQUESTEDTILESLOADED,
      this.passWarpedMapEvent.bind(this)
    )

    this.renderer.warpedMapList.addEventListener(
      WarpedMapEventType.GEOREFERENCEANNOTATIONADDED,
      this.passWarpedMapEvent.bind(this)
    )

    this.renderer.warpedMapList.addEventListener(
      WarpedMapEventType.WARPEDMAPADDED,
      this.passWarpedMapEvent.bind(this)
    )

    this.renderer.warpedMapList.addEventListener(
      WarpedMapEventType.WARPEDMAPREMOVED,
      this.passWarpedMapEvent.bind(this)
    )

    this.renderer.warpedMapList.addEventListener(
      WarpedMapEventType.VISIBILITYCHANGED,
      this.render.bind(this)
    )

    this.renderer.warpedMapList.addEventListener(
      WarpedMapEventType.CLEARED,
      this.render.bind(this)
    )
  }

  private removeEventListeners() {
    if (!this.renderer) {
      return
    }

    this.renderer.removeEventListener(
      WarpedMapEventType.CHANGED,
      this.render.bind(this)
    )

    this.renderer.removeEventListener(
      WarpedMapEventType.IMAGEINFOLOADED,
      this.render.bind(this)
    )

    this.renderer.removeEventListener(
      WarpedMapEventType.WARPEDMAPENTER,
      this.passWarpedMapEvent.bind(this)
    )

    this.renderer.removeEventListener(
      WarpedMapEventType.WARPEDMAPLEAVE,
      this.passWarpedMapEvent.bind(this)
    )

    this.renderer.tileCache.removeEventListener(
      WarpedMapEventType.FIRSTMAPTILELOADED,
      this.passWarpedMapEvent.bind(this)
    )

    this.renderer.tileCache.removeEventListener(
      WarpedMapEventType.ALLREQUESTEDTILESLOADED,
      this.passWarpedMapEvent.bind(this)
    )

    this.renderer.warpedMapList.removeEventListener(
      WarpedMapEventType.GEOREFERENCEANNOTATIONADDED,
      this.passWarpedMapEvent.bind(this)
    )

    this.renderer.warpedMapList.removeEventListener(
      WarpedMapEventType.WARPEDMAPADDED,
      this.passWarpedMapEvent.bind(this)
    )

    this.renderer.warpedMapList.removeEventListener(
      WarpedMapEventType.WARPEDMAPREMOVED,
      this.passWarpedMapEvent.bind(this)
    )

    this.renderer.warpedMapList.removeEventListener(
      WarpedMapEventType.VISIBILITYCHANGED,
      this.render.bind(this)
    )

    this.renderer.warpedMapList.removeEventListener(
      WarpedMapEventType.CLEARED,
      this.render.bind(this)
    )
  }

  private passWarpedMapEvent(event: Event) {
    if (event instanceof WarpedMapEvent) {
      if (this.map) {
        this.map.fire(event.type, event.data)
      }
    }
  }
}<|MERGE_RESOLUTION|>--- conflicted
+++ resolved
@@ -16,13 +16,8 @@
 
 import type { LngLatBoundsLike } from 'maplibre-gl'
 
-<<<<<<< HEAD
-import type { TransformationType } from '@allmaps/transform'
+import type { TransformationType, DistortionMeasure } from '@allmaps/transform'
 import type { Rectangle, Ring, ImageInformations } from '@allmaps/types'
-=======
-import type { TransformationType, DistortionMeasure } from '@allmaps/transform'
-import type { Rectangle, Ring } from '@allmaps/types'
->>>>>>> 6473e805
 
 const NO_RENDERER_ERROR_MESSAGE =
   'Renderer not defined. Add the layer to a map before calling this function.'
