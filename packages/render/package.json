{
  "name": "@allmaps/render",
  "version": "1.0.0-beta.30",
  "author": {
    "name": "Bert Spaan",
    "email": "hello@bertspaan.nl",
    "url": "https://bertspaan.nl"
  },
  "description": "Render functions for WebGL and image buffers",
  "type": "module",
  "types": "./dist/index.d.ts",
  "module": "./dist/index.js",
  "main": "./dist/index.js",
  "unpkg": "./dist/index.cjs",
  "exports": {
    ".": {
      "require": "./dist/index.cjs",
      "import": "./dist/index.js"
    }
  },
  "files": [
    "dist"
  ],
  "publishConfig": {
    "access": "public"
  },
  "repository": {
    "type": "git",
    "url": "https://github.com/allmaps/allmaps.git",
    "directory": "packages/render"
  },
  "scripts": {
    "dev": "vite",
    "watch": "vite build --watch",
    "build": "vite build",
    "preview": "vite preview",
    "pretest": "npm run build",
    "test": "NODE_ENV=test mocha",
    "preversion": "npm run types && npm run lint && npm test",
    "lint": "prettier --check src test && eslint src test --ext .js,.ts",
    "types": "tsc --noEmit",
    "format": "prettier --write src test",
    "build:types": "tsc --declaration --emitDeclarationOnly --esModuleInterop",
    "documentation": "documentation readme ./dist/index.js --section=API"
  },
  "homepage": "https://allmaps.org",
  "keywords": [
    "allmaps",
    "georeference",
    "map"
  ],
  "dependencies": {
<<<<<<< HEAD
    "@allmaps/annotation": "^1.0.0-beta.13",
    "@allmaps/id": "^1.0.0-beta.15",
    "@allmaps/iiif-parser": "^1.0.0-beta.24",
    "@allmaps/stdlib": "^1.0.0-beta.9",
    "@allmaps/transform": "^1.0.0-beta.14",
    "earcut": "^2.2.3",
=======
    "@allmaps/annotation": "^1.0.0-beta.12",
    "@allmaps/id": "^1.0.0-beta.14",
    "@allmaps/iiif-parser": "^1.0.0-beta.23",
    "@allmaps/stdlib": "^1.0.0-beta.8",
    "@allmaps/transform": "^1.0.0-beta.13",
    "@allmaps/triangulate": "^1.0.0-beta.1",
>>>>>>> 90e6fd3a
    "lodash-es": "^4.17.21",
    "potpack": "^2.0.0",
    "rbush": "^3.0.1"
  },
  "license": "GPL-3.0-or-later",
  "devDependencies": {
    "@types/lodash-es": "^4.17.6",
    "@types/node": "^18.14.2",
    "@types/rbush": "^3.0.0",
    "@typescript-eslint/eslint-plugin": "^5.45.0",
    "@typescript-eslint/parser": "^5.45.0",
    "chai": "^4.3.6",
    "documentation": "^14.0.0",
    "eslint": "^8.35.0",
    "mocha": "^8.4.0",
    "prettier": "^2.8.0",
    "typescript": "^5.0.0",
    "vite": "^4.3.0"
  }
}<|MERGE_RESOLUTION|>--- conflicted
+++ resolved
@@ -50,21 +50,12 @@
     "map"
   ],
   "dependencies": {
-<<<<<<< HEAD
     "@allmaps/annotation": "^1.0.0-beta.13",
     "@allmaps/id": "^1.0.0-beta.15",
     "@allmaps/iiif-parser": "^1.0.0-beta.24",
     "@allmaps/stdlib": "^1.0.0-beta.9",
     "@allmaps/transform": "^1.0.0-beta.14",
-    "earcut": "^2.2.3",
-=======
-    "@allmaps/annotation": "^1.0.0-beta.12",
-    "@allmaps/id": "^1.0.0-beta.14",
-    "@allmaps/iiif-parser": "^1.0.0-beta.23",
-    "@allmaps/stdlib": "^1.0.0-beta.8",
-    "@allmaps/transform": "^1.0.0-beta.13",
     "@allmaps/triangulate": "^1.0.0-beta.1",
->>>>>>> 90e6fd3a
     "lodash-es": "^4.17.21",
     "potpack": "^2.0.0",
     "rbush": "^3.0.1"
